--- conflicted
+++ resolved
@@ -39,7 +39,6 @@
         self.output_dir.mkdir(exist_ok=True)
         num_signals = self.branch_data
         prior = load_prior(self.prior)
-<<<<<<< HEAD
         waveforms = training_waveforms(
             num_signals=num_signals,
             waveform_duration=self.waveform_duration,
@@ -49,26 +48,7 @@
             reference_frequency=self.reference_frequency,
             waveform_approximant=self.waveform_approximant,
             coalescence_time=self.coalescence_time,
-=======
-        prior, detector_frame_prior = prior(**self.prior_args)
-
-        samples = prior.sample(num_signals)
-        if not detector_frame_prior:
-            samples = convert_to_detector_frame(samples)
-
-        for key in ["ra", "dec"]:
-            samples.pop(key)
-
-        params = IntrinsicParameterSet(**samples)
-        waveforms = IntrinsicWaveformSet.from_parameters(
-            params,
-            self.minimum_frequency,
-            self.reference_frequency,
-            self.sample_rate,
-            self.waveform_duration,
-            self.waveform_approximant,
-            self.coalescence_time,
->>>>>>> bd6e0dd3
+            prior_args=self.prior_args,
         )
         chunks = (min(64, num_signals), waveforms.get_waveforms().shape[-1])
         with self.output().open("w") as f:
